--- conflicted
+++ resolved
@@ -497,7 +497,6 @@
     elseif contains(string(var), "shockdec")
         quarter_range(date_shockdec_start(m), date_shockdec_end(m))
     elseif contains(string(var), "trend") # trend and dettrend
-<<<<<<< HEAD
         quarter_range(date_mainsample_start(m), date_forecast_end(m))
     elseif contains(string(var), "irf")
         NaN
@@ -506,9 +505,6 @@
     if typeof(dates) == Array{Date,1}
         date_indices = [d::Date => i::Int for (i, d) in enumerate(dates)]
         write(file, "date_indices", date_indices)
-=======
-        quarter_range(date_shockdec_start(m), date_shockdec_end(m))
->>>>>>> 87312105
     end
 
     # Write state names
