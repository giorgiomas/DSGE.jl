--- conflicted
+++ resolved
@@ -58,11 +58,7 @@
 
         # data/
         load_fred_data, load_data, transform_data, save_data_matrix!, hpfilter, difflog,
-<<<<<<< HEAD
         quartertodate, df_to_matrix
-=======
-        quartertodate
->>>>>>> 1acdc74b
 
     const VERBOSITY = Dict(:none => 0, :low => 1, :high => 2)
     const DSGE_DATE_FORMAT = "yymmdd"
@@ -72,20 +68,14 @@
     include("abstractdsgemodel.jl")
     include("settings.jl")
     include("defaults.jl")
-<<<<<<< HEAD
     include("statespace.jl")
-=======
->>>>>>> 1acdc74b
     include("util.jl")
 
     include("data/load_data.jl")
     include("data/fred_data.jl")
     include("data/transformations.jl")
     include("data/transform_data.jl")
-<<<<<<< HEAD
     include("data/load_cond_data.jl")
-=======
->>>>>>> 1acdc74b
     include("data/util.jl")
 
     include("solve/gensys.jl")
