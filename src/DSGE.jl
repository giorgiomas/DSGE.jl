--- conflicted
+++ resolved
@@ -30,7 +30,7 @@
         data_vintage, cond_vintage, cond_id,
         specify_mode!, specify_hessian, load_parameters_from_file,
         use_population_forecast,
-        forecast_horizons, forecast_tdist_df_val, forecast_kill_shocks,
+        forecast_horizons, forecast_tdist_shocks, forecast_tdist_df_val, forecast_kill_shocks, 
 
 
         # parameters.jl
@@ -58,7 +58,7 @@
         gensys, solve,
 
         # data/
-        load_fred_data, load_data, transform_data, save_data_matrix!, hpfilter, difflog
+        load_fred_data, load_data, transform_data, save_data_matrix!, hpfilter, difflog, df_to_matrix
 
     const VERBOSITY = Dict{Symbol,Int}(:none => 0, :low => 1, :high => 2)
     const DSGE_DATE_FORMAT = "yymmdd"
@@ -107,13 +107,10 @@
     include("models/smets_wouters/measurement.jl")
     include("models/smets_wouters/augment_states.jl")
 
-<<<<<<< HEAD
-=======
     include("data/load_data.jl")
     include("data/fred_data.jl")
     include("data/transform_data.jl")
     include("data/transformations.jl")
     include("data/util.jl")
 
->>>>>>> a17f2143
 end