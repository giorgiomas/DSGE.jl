"""
```
Setting{T}
```

The `Setting` type is an interface for computational settings that affect how the code runs
without affecting the mathematical definition of the model. It also provides support for
non-conflicting file names for output of 2 models that differ only in the values of their
computational settings.

### Fields
- `key::Symbol`: Name of setting
- `value::T`: Value of setting
- `print::Bool`: Indicates whether to append this setting's code and value to output file
  names. If true, output file names will include a suffix of the form _code1=val1_code2=val2
  etc. where codes are listed in alphabetical order.
- `code::AbstractString`: string of <=4 characters to print to output file suffixes when
  `print=true`.
- `description::AbstractString`: Short description of what the setting is used for.
"""
immutable Setting{T}
    key::Symbol                  # name of setting
    value::T                     # whatever the setting is
    print::Bool                  # whether or not to add this setting to the print
    code::AbstractString         # what gets printed to the print
    description::AbstractString  # description of what the setting is for
end

# for printing codes to filename string
Base.convert{T<:Number, U<:Number}(::Type{T}, s::Setting{U}) = convert(T, s.value)
Base.convert{T<:AbstractString, U<:AbstractString}(::Type{T}, s::Setting{U}) = convert(T, s.value)

Base.promote_rule{T<:Number,U<:Number}(::Type{Setting{T}}, ::Type{U}) = promote_rule(T,U)
Base.promote_rule{T<:AbstractString,U<:AbstractString}(::Type{Setting{T}}, ::Type{U}) = promote_rule(T,U)
Base.promote_rule(::Type{Setting{Bool}}, ::Type{Bool}) = promote_rule(Bool, Bool)

Base.string(s::Setting{AbstractString}) = string(s.value)

to_filestring(s::Setting) = "$(s.code)=$(s.value)"


# key, value constructor
function Setting(key, value)
    Setting(key, value, false, "", "")
end

function Setting(key, value, description)
    Setting(key, value, false, "", description)
end

function Base.show(io::IO, s::Setting)
    @printf io "%s: %s" s.key s.value
end

"""
```
(<=){T}(m::AbstractModel{T}, s::Setting)
```

Syntax for adding a setting to a model/overwriting a setting: m <= setting
"""
function (<=)(m::AbstractModel, s::Setting)
    if !m.testing
        m.settings[s.key] = s
    else
        m.test_settings[s.key] = s
    end
end


"""
```
get_setting(m::AbstractModel, setting::Symbol)
```

Returns the value of the setting
"""
function get_setting(m::AbstractModel, s::Symbol)

    if m.testing && in(s, keys(m.test_settings))
        return m.test_settings[s].value
    end

    return m.settings[s].value
end

<<<<<<< HEAD
=======

"""
```
default_settings!(m::AbstractModel)
```

Default Settings are constructed, initialized and added to `m.settings`.
"""
function default_settings!(m::AbstractModel)

    # I/O File locations
    saveroot = normpath(joinpath(dirname(@__FILE__), "..","save"))
    datapath = normpath(joinpath(dirname(@__FILE__), "..","save","input_data"))

    m <= Setting(:saveroot, saveroot, "Root of data directory structure")
    m <= Setting(:dataroot, datapath, "Input data directory path")

    # Data vintage. Default behavior: choose today's vintage
    vint = Dates.format(now(), DSGE_DATE_FORMAT)
    m <= Setting(:data_vintage, vint, true, "vint", "Date of data")

    # Data settings
    m <= Setting(:use_population_forecast, false, "Whether to use population forecasts as data")

    # Timing
    ffq = lastdayofquarter(Date(data_vintage(m), DSGE_DATE_FORMAT) + Year(2000))
    m <= Setting(:first_forecast_quarter, ffq, "First quarter for which to produce forecasts.")

    # Anticipated shocks
    m <= Setting(:n_anticipated_shocks,         0, "Number of anticipated policy shocks")
    m <= Setting(:n_anticipated_shocks_padding, 20, "Padding for anticipated policy shocks")

    # General computation
    m <= Setting(:use_parallel_workers, true, "Use available parallel workers in computations")

    # Estimation
    m <= Setting(:reoptimize,          true, "Optimize the posterior mode. If false, reads in mode from a file.")
    m <= Setting(:calculate_hessian, true, "Calculate the hessian at the mode")
    m <= Setting(:n_hessian_test_params, typemax(Int), "Max number of free params for which to calculate Hessian")

    m <= Setting(:n_mh_simulations,  10000, "Number of draws per block in Metropolis-Hastings")
    m <= Setting(:n_mh_blocks,       22   , "Number of blocks for Metropolis-Hastings")
    m <= Setting(:n_mh_burn,         2    , "Number of blocks to use as burn-in in Metropolis-Hastings")
    m <= Setting(:mh_thin,    5    , "Metropolis-Hastings thinning step")

    # Dates
    m <= Setting(:date_presample_start, quartertodate("1959-Q3"), "Start date of pre-sample")
    m <= Setting(:date_mainsample_start, quartertodate("1960-Q1"), "Start date of main sample")
    m <= Setting(:date_zlbregime_start, quartertodate("2008-Q4"), "Start date of zero lower bound regime")
    m <= Setting(:date_mainsample_end, Dates.lastdayofquarter(Dates.today()-Dates.Month(3)), "End date of main sample")
    m <= Setting(:date_forecast_start, Dates.lastdayofquarter(Dates.today()), "Start date of forecast period")
    m <= Setting(:date_forecast_start, Dates.lastdayofquarter(Dates.today()+Dates.Month(60*3)), "End date of forecast period")
end


>>>>>>> a17f2143
"""
```
default_test_settings!(m::AbstractModel)
```

The following Settings are constructed, initialized and added to
`m.test_settings`. Their purposes are identical to those in
`m.settings`, but these values are used to test DSGE.jl.

### I/O Locations and identifiers
- `saveroot::Setting{ASCIIString}`: A temporary directory in /tmp/
- `dataroot::Setting{ASCIIString}`: dsgeroot/test/reference/
- `data_vintage::Setting{ASCIIString}`: "_REF"

### Metropolis-Hastings
- `n_mh_simulations::Setting{Int}`: 100
- `n_mh_blocks::Setting{Int}`: 1
- `n_mh_burn::Setting{Int}`: 0
- `mh_thin::Setting{Int}`: 1
"""
function default_test_settings!(m::AbstractModel)

    test = m.test_settings

    # I/O
    dataroot = normpath(joinpath(dirname(@__FILE__), "..","test","reference"))
    saveroot = mktempdir()

    #General
    test[:saveroot] = Setting(:saveroot, saveroot,
        "Where to write files when in test mode")
    test[:dataroot] = Setting(:dataroot, dataroot,
        "Location of input files when in test mode" )
    test[:data_vintage] = Setting(:data_vintage, "REF", true, "vint",
        "Reference data identifier")
    test[:use_parallel_workers] = Setting(:use_parallel_workers, false, false, "parw",
        "Use available parallel workers in computations")
    test[:n_hessian_test_params] = Setting(:n_hessian_test_params, 3, false, "mhfp",
        "Max number of free params for which to calculate Hessian")

    # Metropolis-Hastings
    test[:n_mh_simulations] = Setting(:n_mh_simulations, 100, false, "nsim",
        "Number of parameter draws per block for testing Metropolis-Hastings")
    test[:n_mh_blocks] = Setting(:n_mh_blocks, 1, false, "nblc",
        "Number of blocks to draw parameters for testing Metropolis-Hastings")
    test[:n_mh_burn] = Setting(:n_mh_burn, 0, false, "nbrn",
        "Number of burn-in blocks for testing Metropolis-Hastings")
    test[:mh_thin] = Setting(:mh_thin, 1, false, "thin",
        "Thinning step for testing Metropolis-Hastings")

    # Forecast
    test[:forecast_horizons] = Setting(:forecast_horizons, 1,
        "Forecast horizons")
    test[:shockdec_startindex] = Setting(:shockdec_startindex, 2,
        "Index of start of shock decomposition output period")
    test[:shockdec_endindex] = Setting(:shockdec_endindex, 4,
        "Index of end of shock decomposition output period")
    test[:shockdec_whichshocks] = Setting(:shockdec_whichshocks, :all, #TODO
        "Sets of shocks for which to conduct shock decomposition")

    return test
end<|MERGE_RESOLUTION|>--- conflicted
+++ resolved
@@ -84,9 +84,6 @@
     return m.settings[s].value
 end
 
-<<<<<<< HEAD
-=======
-
 """
 ```
 default_settings!(m::AbstractModel)
@@ -141,7 +138,6 @@
 end
 
 
->>>>>>> a17f2143
 """
 ```
 default_test_settings!(m::AbstractModel)
