"""
```
mutation{S<:AbstractFloat}(system::System{S}, y_t::Array{S,1}, s_init::Array{S,1},
        ε_init::Array{S,1}, c::S, N_MH::Int, nonmissing::Array{Bool,1})
```
Runs random-walk Metropolis Hastings for single particle. The caller should loop through
all particles, calling this method on each.

### Inputs

- `system`: state-space system matrices
- `y_t`: vector of observables at time t
- `s_init`: vector of starting state before mutation (ŝ in paper)
- `ε_init`: vector of starting state error before mutation
- `c`: scaling factor used to achieve a desired acceptance rate, adjusted via:

    cₙ = cₙ₋₁f(1-R̂ₙ₋₁(cₙ₋₁))

    Where c₁ = c_star and R̂ₙ₋₁(cₙ₋₁) is the emprical rejection rate based on mutation
    phase in iteration n-1. Average is computed across previous N_MH RWMH steps.

- `N_MH`: number of Metropolis Hastings steps
- `nonmissing`: vector of booleans used to remove NaN values from matrices in system object

### Outputs

- `s_out`: mutated state vector
- `ε_out`: output ε shock corresponding to state vector
- `accept_rate`: acceptance rate across N_MH steps

"""
<<<<<<< HEAD
# function mutation{S<:AbstractFloat}(system::System{S}, y_t::Array{S,1}, s_init::Array{S,1},
    # ε_init::Array{S,1}, c::S, N_MH::Int, nonmissing::Array{Bool,1})
function mutation{S<:AbstractFloat}(Φ::Function, Ψ::Function, F_ε::Distribution,
                                    F_u::Distribution, y_t::Vector{S}, s_init::Vector{S},
                                    ε_init::Vector{S}, c::S, N_MH::Int)
    #------------------------------------------------------------------------
    # Setup
    #------------------------------------------------------------------------
=======
function mutation{S<:AbstractFloat}(system::System{S}, y_t::Array{S,1}, φ_new::S, s_init::Array{S,1},
    ε_init::Array{S,1}, c::S, N_MH::Int, nonmissing::Array{Bool,1})

    #------------------------------------------------------------------------
    # Setup
    #------------------------------------------------------------------------
    DD     = system[:DD][nonmissing]
    ZZ     = system[:ZZ][nonmissing,:]
    EE     = system[:EE][nonmissing,nonmissing]
    MM     = system[:MM][nonmissing,:]
    RRR    = system[:RRR]
    TTT    = system[:TTT]
    QQ     = system[:QQ]
    HH     = (EE + MM*QQ*MM')/φ_new
    sqrtS2 = RRR*Matrix(chol(nearest_spd(QQ)))'

>>>>>>> a3cd5c64
    # Initialize s_out and ε_out
    s_out = s_init
    ε_out = ε_init

    HH = F_u.Σ.mat

    # Store length of y_t, ε
    n_obs    = length(y_t)
    n_states = length(ε_init)

    # Initialize acceptance counter to zero
    accept = 0

    #------------------------------------------------------------------------
    # Metropolis-Hastings Steps
    #------------------------------------------------------------------------
    for i=1:N_MH

        # Generate new draw of ε from a N(ε_init, c²I) distribution, c tuning parameter, I identity
<<<<<<< HEAD
        F_ε_new = MvNormal(ε_init, c^2*eye(length(ε_init)))
        ε_new = rand(F_ε_new)

        # Use the state equation to calculate the corresponding state from that ε
        s_new_e = Φ(s_init, ε_new)
=======
        ε_new = ε_init + c*randn(size(QQ, 1))

        # Use the state equation to calculate the corresponding state from that ε
        s_new_e = TTT*s_init + sqrtS2*ε_new
>>>>>>> a3cd5c64

        # Use the state equation to calculate the state corresponding to ε_init
        s_init_e = Φ(s_init, ε_init)

        # Calculate difference between data and expected y from measurement equation
        error_new = y_t - Ψ(s_new_e, similar(y_t))
        error_init = y_t - Ψ(s_init_e, similar(y_t))

        # Calculate posteriors
<<<<<<< HEAD
        post_new = log(pdf(MvNormal(zeros(n_obs), HH), error_new)[1] *
                       pdf(MvNormal(zeros(n_states), eye(n_states, n_states)), ε_new)[1])
        post_init = log(pdf(MvNormal(zeros(n_obs), HH), error_init)[1] *
=======
        post_new = log(pdf(MvNormal(zeros(n_obs), HH/φ_new), error_new)[1] *
                       pdf(MvNormal(zeros(n_states), eye(n_states, n_states)), ε_new)[1])
        post_init = log(pdf(MvNormal(zeros(n_obs), HH/φ_new), error_init)[1] *
>>>>>>> a3cd5c64
                        pdf(MvNormal(zeros(n_states), eye(n_states, n_states)), ε_init)[1])

        # Calculate α, probability of accepting the new particle
        α = exp(post_new - post_init)

        # Accept the particle with probability α
        if rand() < α
            # Accept and update particle
            s_out = s_new_e
            ε_out = ε_new
            accept += 1
        else
            # Reject and keep particle unchanged
            s_out = s_init_e
            ε_out = ε_init
        end
        ε_init = ε_out
    end

    # Calculate acceptance rate
    accept_rate = accept/N_MH

    return s_out, ε_out, accept_rate
end<|MERGE_RESOLUTION|>--- conflicted
+++ resolved
@@ -29,33 +29,12 @@
 - `accept_rate`: acceptance rate across N_MH steps
 
 """
-<<<<<<< HEAD
-# function mutation{S<:AbstractFloat}(system::System{S}, y_t::Array{S,1}, s_init::Array{S,1},
-    # ε_init::Array{S,1}, c::S, N_MH::Int, nonmissing::Array{Bool,1})
 function mutation{S<:AbstractFloat}(Φ::Function, Ψ::Function, F_ε::Distribution,
-                                    F_u::Distribution, y_t::Vector{S}, s_init::Vector{S},
+                                    F_u::Distribution, φ_new::S, y_t::Vector{S}, s_init::Vector{S},
                                     ε_init::Vector{S}, c::S, N_MH::Int)
     #------------------------------------------------------------------------
     # Setup
     #------------------------------------------------------------------------
-=======
-function mutation{S<:AbstractFloat}(system::System{S}, y_t::Array{S,1}, φ_new::S, s_init::Array{S,1},
-    ε_init::Array{S,1}, c::S, N_MH::Int, nonmissing::Array{Bool,1})
-
-    #------------------------------------------------------------------------
-    # Setup
-    #------------------------------------------------------------------------
-    DD     = system[:DD][nonmissing]
-    ZZ     = system[:ZZ][nonmissing,:]
-    EE     = system[:EE][nonmissing,nonmissing]
-    MM     = system[:MM][nonmissing,:]
-    RRR    = system[:RRR]
-    TTT    = system[:TTT]
-    QQ     = system[:QQ]
-    HH     = (EE + MM*QQ*MM')/φ_new
-    sqrtS2 = RRR*Matrix(chol(nearest_spd(QQ)))'
-
->>>>>>> a3cd5c64
     # Initialize s_out and ε_out
     s_out = s_init
     ε_out = ε_init
@@ -75,18 +54,13 @@
     for i=1:N_MH
 
         # Generate new draw of ε from a N(ε_init, c²I) distribution, c tuning parameter, I identity
-<<<<<<< HEAD
         F_ε_new = MvNormal(ε_init, c^2*eye(length(ε_init)))
         ε_new = rand(F_ε_new)
+        # NOTE: This may perform differently than
+        # ε_new = ε_init + c*randn(size(QQ, 1)), which is the original implementation. Check.
 
         # Use the state equation to calculate the corresponding state from that ε
         s_new_e = Φ(s_init, ε_new)
-=======
-        ε_new = ε_init + c*randn(size(QQ, 1))
-
-        # Use the state equation to calculate the corresponding state from that ε
-        s_new_e = TTT*s_init + sqrtS2*ε_new
->>>>>>> a3cd5c64
 
         # Use the state equation to calculate the state corresponding to ε_init
         s_init_e = Φ(s_init, ε_init)
@@ -96,15 +70,9 @@
         error_init = y_t - Ψ(s_init_e, similar(y_t))
 
         # Calculate posteriors
-<<<<<<< HEAD
-        post_new = log(pdf(MvNormal(zeros(n_obs), HH), error_new)[1] *
-                       pdf(MvNormal(zeros(n_states), eye(n_states, n_states)), ε_new)[1])
-        post_init = log(pdf(MvNormal(zeros(n_obs), HH), error_init)[1] *
-=======
         post_new = log(pdf(MvNormal(zeros(n_obs), HH/φ_new), error_new)[1] *
                        pdf(MvNormal(zeros(n_states), eye(n_states, n_states)), ε_new)[1])
         post_init = log(pdf(MvNormal(zeros(n_obs), HH/φ_new), error_init)[1] *
->>>>>>> a3cd5c64
                         pdf(MvNormal(zeros(n_states), eye(n_states, n_states)), ε_init)[1])
 
         # Calculate α, probability of accepting the new particle
