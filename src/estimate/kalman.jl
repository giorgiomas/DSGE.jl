--- conflicted
+++ resolved
@@ -44,7 +44,6 @@
                                   vpred::Array{S, 3}       = Array{S}(0, 0, 0),
                                   filt::Matrix{S}          = Matrix{S}(0, 0),
                                   vfilt::Array{S, 3}       = Array{S}(0, 0, 0),
-<<<<<<< HEAD
                                   yprederror::Matrix{S}    = Matrix{S}(0, 0),
                                   ystdprederror::Matrix{S} = Matrix{S}(0, 0),
                                   rmse::Matrix{S}          = Matrix{S}(0, 0),
@@ -52,15 +51,6 @@
                                   z0::Vector{S}            = Vector{S}(0),
                                   P0::Matrix{S}            = Matrix{S}(0, 0),
                                   marginal_L::Vector{S}    = Vector{S}(0))
-=======
-                                  yprederror::Matrix{S}    = Matrix{S}(),
-                                  ystdprederror::Matrix{S} = Matrix{S}(),
-                                  rmse::Matrix{S}          = Matrix{S}(),
-                                  rmsd::Matrix{S}          = Matrix{S}(),
-                                  z0::Vector{S}            = Vector{S}(),
-                                  P0::Matrix{S}            = Matrix{S}(),
-                                  marginal_L::Vector{S}    = Vector{S}())
->>>>>>> 1051bae6
 
     return Kalman{S}(L, zend, Pend, pred, vpred, yprederror, ystdprederror, rmse, rmsd, filt, vfilt, z0, P0,
                      marginal_L)
@@ -106,14 +96,10 @@
 ```
 zlb_regime_indices(m, data, start_date = date_presample_start(m))
 ```
-<<<<<<< HEAD
 
 Returns a Vector{Range{Int64}} of index ranges for the pre- and post-ZLB
 regimes. The optional argument `start_date` indicates the first quarter of
 `data`.
-=======
-Returns a Vector{Range{Int64}} of index ranges for the pre- and post-ZLB regimes.
->>>>>>> 1051bae6
 """
 function zlb_regime_indices{S<:AbstractFloat}(m::AbstractModel{S}, data::Matrix{S},
                                               start_date::Date = date_presample_start(m))
