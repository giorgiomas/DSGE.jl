--- conflicted
+++ resolved
@@ -25,11 +25,7 @@
             if isa(err, ParamBoundsError)
                 draw_loglh = draw_logpost = -Inf
             elseif isa(err, PosDefException) || isa(err, SingularException) ||
-<<<<<<< HEAD
-                   isa(err, LinearAlgebra.LAPACKException)
-=======
                    isa(err, LinearAlgebra.LAPACKException) || isa(err, DSGE.SteadyStateConvergenceError)
->>>>>>> 5a979c33
                 draw_loglh = draw_logpost = -Inf
             else
                 throw(err)
