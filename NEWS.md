--- conflicted
+++ resolved
@@ -1,13 +1,3 @@
-<<<<<<< HEAD
-# DSGE.jl v0.1.6 Release Notes
-
-## Deprecation Fixes
-- Optim.jl's `MultivariateOptimizationResults` type requires `f_increased` field
-- `MersenneTwister` must be constructed with a seed
-
-
-=======
->>>>>>> 1478b659
 # DSGE.jl v0.1.5 Release Notes
 
 ## New Features
@@ -18,12 +8,9 @@
   the data used, a table of priors for the model's parameters,
   and more.
 
-<<<<<<< HEAD
-=======
 ## Deprecation Fixes
 - Optim.jl's `MultivariateOptimizationResults` type requires `f_increased` field
 - `MersenneTwister` must be constructed with a seed
->>>>>>> 1478b659
 
 # DSGE.jl v0.1.4 Release Notes
 
