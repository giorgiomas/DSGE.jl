using Base.Test
using DSGE

include(joinpath(dirname(@__FILE__()),"util.jl"))

my_tests = [
            "core",
            "parameters",
            "solve/gensys",
            "solve/solve",
            "estimate/kalman",
            "estimate/posterior",
            "estimate/hessizero",
            "estimate/hessian",
            "estimate/csminwel",
            "estimate/optimize",
            "estimate/eig",
            "estimate/metropolis_hastings",
            "models/m990/m990",
            "models/smets_wouters/smets_wouters",
<<<<<<< HEAD
            # "forecast/smoothers",
            "forecast/filter"
=======
            "data/data"
>>>>>>> 8f324cfd
            ]

for test in my_tests
    test_file = string("$test.jl")
    @printf " * %s\n" test_file
    include(test_file)
end<|MERGE_RESOLUTION|>--- conflicted
+++ resolved
@@ -18,12 +18,9 @@
             "estimate/metropolis_hastings",
             "models/m990/m990",
             "models/smets_wouters/smets_wouters",
-<<<<<<< HEAD
+			"data/data",
             # "forecast/smoothers",
             "forecast/filter"
-=======
-            "data/data"
->>>>>>> 8f324cfd
             ]
 
 for test in my_tests
