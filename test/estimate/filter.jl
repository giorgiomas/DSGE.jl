using DSGE, DataFrames, JLD
using Base.Test

path = dirname(@__FILE__)

# Set up arguments
m = AnSchorfheide(testing = true)
m <= Setting(:date_forecast_start, quartertodate("2015-Q4"))

<<<<<<< HEAD
=======
println("The following warning is expected test behavior:")
>>>>>>> 9fb7021d
df, system, z0, P0 = jldopen("$path/../reference/forecast_args.jld", "r") do file
    read(file, "df"), read(file, "system"), read(file, "z0"), read(file, "P0")
end

# Read expected output
exp_kal = jldopen("$path/../reference/filter_out.jld", "r") do file
    read(file, "exp_kal")
end

# Without providing z0 and P0
kal = DSGE.filter(m, df, system)
for out in fieldnames(kal)
    expect = exp_kal[out]
    actual = kal[out]

    if ndims(expect) == 0
        @test expect ≈ actual
    else
        @test_matrix_approx_eq(expect, actual)
    end
end

# Providing z0 and P0
kal = DSGE.filter(m, df, system, z0, P0)
for out in fieldnames(kal)
    expect = exp_kal[out]
    actual = kal[out]

    if ndims(expect) == 0
        @test expect ≈ actual
    else
        @test_matrix_approx_eq(expect, actual)
    end
end


nothing<|MERGE_RESOLUTION|>--- conflicted
+++ resolved
@@ -7,10 +7,6 @@
 m = AnSchorfheide(testing = true)
 m <= Setting(:date_forecast_start, quartertodate("2015-Q4"))
 
-<<<<<<< HEAD
-=======
-println("The following warning is expected test behavior:")
->>>>>>> 9fb7021d
 df, system, z0, P0 = jldopen("$path/../reference/forecast_args.jld", "r") do file
     read(file, "df"), read(file, "system"), read(file, "z0"), read(file, "P0")
 end
